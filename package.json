{
    "author": "Yunong Xiao <yunong@joyent.com>",
    "name": "manatee",
    "version": "1.0.0",
    "private": true,
    "homepage": "seacow.io",
    "description": "H/A Postgres Minder",
    "repository": {
        "type": "git",
<<<<<<< HEAD
        "url": "git@github.com/joyent/manatee.git"
=======
        "url": "git://github.com/joyent/manatee.git"
>>>>>>> 7202238a
    },
    "main": "client/manatee.js",
    "directories": {
        "lib": "./lib",
        "bin": "./bin",
        "man": "./man/man1"
    },
    "engines": {
        "node": ">=0.10"
    },
    "dependencies": {
        "assert-plus": "0.1.5",
        "backoff": "1.2.0",
        "bunyan": "0.22.1",
        "carrier": "0.1.13",
        "cmdln": "2.0.0",
        "iniparser": "1.0.5",
        "leader": "1.0.1",
        "manta": "1.2.6",
        "node-uuid": "1.4.1",
        "node-zookeeper-client": "0.2.1",
        "once": "1.3.0",
        "optimist": "0.6.1",
        "pg": "3.0.3",
        "posix": "1.0.3",
        "posix-getopt": "1.0.0",
        "progbar": "0.1.0",
        "prompt": "0.2.13",
        "restify": "2.6.1",
        "shelljs": "0.0.5pre4",
        "sprintf": "0.1.0",
        "string": "1.9.1",
        "underscore": "1.5.2",
        "uuid": "1.4.1",
        "vargs": "0.1.0",
        "vasync": "1.4.3",
        "verror": "1.3.7",
        "xtend": "1.0.3"
    },
    "devDependencies": {
        "byline": "4.1.1",
        "nodeunit": "git://github.com/yunong/nodeunit.git#4b1bf5e52941b72cf619a246f87b261da95a1231",
        "node-manatee": "git://github.com/joyent/node-manatee#master",
        "tap": "0.4.8"
    },
    "scripts": {
        "pretest": "./lint.sh",
        "test": "cd ./test && ./integ-test.sh"
    },
    "license": "MPL-2.0"
}<|MERGE_RESOLUTION|>--- conflicted
+++ resolved
@@ -7,11 +7,7 @@
     "description": "H/A Postgres Minder",
     "repository": {
         "type": "git",
-<<<<<<< HEAD
-        "url": "git@github.com/joyent/manatee.git"
-=======
         "url": "git://github.com/joyent/manatee.git"
->>>>>>> 7202238a
     },
     "main": "client/manatee.js",
     "directories": {
