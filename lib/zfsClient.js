--- conflicted
+++ resolved
@@ -825,13 +825,8 @@
             cb = once(cb);
             server = net.createServer();
             server.on('connection', function (socket) {
-<<<<<<< HEAD
                 log.debug('got socket, piping to zfs recv');
-                socket.pipe(_.zfsRecv.stdin);
-=======
-                log.info('ZFSClient._receive: got socket, piping to zfs recv');
                 socket.pipe(zfsRecv.stdin);
->>>>>>> 492303bd
                 cb();
             });
 
@@ -872,21 +867,13 @@
         clearInterval(restoreIntervalId);
 
         if (err) {
-<<<<<<< HEAD
-            log.debug({
-=======
             log.warn({
->>>>>>> 492303bd
                 err: err,
                 dataset: dataset,
                 serverUrl: serverUrl,
                 pollInterval: pollInterval
-<<<<<<< HEAD
-            }, 'error receiving dataset');
-=======
             }, 'unable to receive snapshot, killing `zfs recv` proc');
             zfsRecv.kill('SIGKILL');
->>>>>>> 492303bd
             callback(err);
             return;
         }
